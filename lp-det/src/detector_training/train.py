--- conflicted
+++ resolved
@@ -10,11 +10,9 @@
 import argparse
 from dotenv import load_dotenv
 from loguru import logger
-<<<<<<< HEAD
 from ultralytics import YOLO
-=======
+
 import onnx
->>>>>>> 844acf58
 import mlflow
 from ultralytics import settings
 import numpy as np
@@ -34,51 +32,6 @@
     ### Returns
         None
     """
-<<<<<<< HEAD
-    logger.info(f"Setting up MLflow experiment: {conf.project.name}")
-    mlflow.set_experiment(conf.project.name)
-
-    # Load the model
-    model = YOLO(model=f'{conf.training.model}{conf.training.size}.pt')
-    model.model_name = 'lp-det'
-    logger.info("Model loaded and configured.")
-
-    # Register the model with mlflow
-    mlflow.pytorch.log_model(model, 'model')
-    logger.info("Model registered in MLflow.")
-
-    # Load the data from the path to train yolo
-    logger.info("Starting model training...")
-    model.train(
-        data=conf.training.data.path,
-        epochs=conf.training.epochs,
-        imgsz=conf.training.data.imgsz,
-        device=conf.training.device,
-        batch=conf.training.data.bsz,
-        workers=conf.training.workers,
-        project=conf.project.name,
-        optimizer=conf.training.lr.optimizer,
-        lr0=conf.training.lr.rate,
-        momentum=conf.training.lr.gamma,
-    )
-    logger.info("Model training completed.")
-
-    # Evaluate the model
-    logger.info("Starting model evaluation...")
-    model.val(
-        data=conf.validation.data.path,
-        batch=conf.validation.data.bsz,
-        imgsz=conf.validation.data.imgsz,
-        project=conf.project.name,
-        device=conf.validation.device
-    )
-    logger.info("Model evaluation completed.")
-
-    # Export the model
-    logger.info(f"Exporting model in format: {conf.export_format}")
-    model.export(format=conf.export_format)
-    logger.info("Model export completed.")
-=======
     logger.info("Turning off ultralytics MLflow logging. Will use global MLflow logging instead.")
     settings.update({"mlflow": False})
 
@@ -130,7 +83,6 @@
         input_example = np.random.randn(1, 3, conf.training.data.imgsz, conf.training.data.imgsz)
         mlflow.onnx.log_model(onnx_model, artifact_path="model", input_example=input_example)
         logger.info("Model registered in MLflow.")
->>>>>>> 844acf58
 
 def main() -> None:
     """
@@ -141,11 +93,7 @@
     ### Returns
         None
     """
-<<<<<<< HEAD
-    load_dotenv()
-=======
     load_dotenv('.env')
->>>>>>> 844acf58
     logger.info("Environment variables loaded.")
 
     # Parse the arguments
