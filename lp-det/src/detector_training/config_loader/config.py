# src/lp_det/config_loader/config.py
"""
config.py
Author: Elias Dargham (edargham)
Team members: Elias Dargham (edargham), Anthony Tabet (Anthony-Tabet) [#DreamTeam]
Date: 2024-12-01
Description: Configuration file for the License Plate Detection model.
"""

from loguru import logger

# Setup Loguru logger
logger.add("license_plate_detection.log", rotation="10 MB")   # Each log file is limited to 10 MB

import os
from typing import Literal

from pydantic import BaseModel, field_validator
from omegaconf import OmegaConf
import torch
from loguru import logger

logger.add("license_plate_detection.log", rotation="10 MB")   # Each log file is limited to 10 MB

class DataConfig(BaseModel):
<<<<<<< HEAD
=======
    """
    ### Description
        Configuration model for the data pipeline
        of the License Plate Detection model.
    ### Attributes
        path (str): The path to the data.
        bsz (int): The batch size.
        imgsz (int): The image size.
    """
>>>>>>> 844acf58
    path: str
    bsz: int
    imgsz: int

    @field_validator('path')
    @classmethod
    def check_path(cls, v: str) -> str:
<<<<<<< HEAD
=======
        """
        ### Description
            Check if the path exists.
        ### Parameters
            v (str): The path to check.
        ### Returns
            v (str): The path if it exists.
        ### Raises
            ValueError: If the path does not exist.
        """
>>>>>>> 844acf58
        logger.debug("Validating path...")
        if not isinstance(v, str):
            logger.error(f'Path validation failed: Value "{v}" is not a string.')
            raise ValueError(f'Value "{v}" is not a string.')
        if not os.path.exists(v):
            logger.error(f'Path validation failed: Path "{v}" does not exist.')
            raise ValueError(f'Path "{v}" does not exist.')
        logger.info(f"Path validated successfully: {v}")
        return v

    @field_validator('bsz')
    @classmethod
    def check_batch_size(cls, v: int) -> int:
<<<<<<< HEAD
=======
        """
        ### Description
            Check if the batch size is valid.
        ### Parameters
            v (int): The batch size to check.
        ### Returns
            v (int): The batch size if it is valid.
        ### Raises
            ValueError: If the batch size is not valid.
        """
>>>>>>> 844acf58
        logger.debug("Validating batch size...")
        if not isinstance(v, int):
            logger.error(f'Batch size validation failed: Value "{v}" is not an integer.')
            raise ValueError(f'Value "{v}" is not an integer.')
        if v <= 0:
            logger.error(f'Batch size validation failed: Batch size "{v}" is not valid.')
            raise ValueError(f'Batch size "{v}" is not valid.')
        logger.info(f"Batch size validated successfully: {v}")
        return v

    @field_validator('imgsz')
    @classmethod
    def check_img_size(cls, v: int) -> int:
<<<<<<< HEAD
=======
        """
        ### Description
            Check if the image size is valid.
        ### Parameters
            v (int): The image size to check.
        ### Returns
            v (int): The image size if it is valid.
        ### Raises
            ValueError: If the image size is not valid.
        """
>>>>>>> 844acf58
        logger.debug("Validating image size...")
        if not isinstance(v, int):
            logger.error(f'Image size validation failed: Value "{v}" is not an integer.')
            raise ValueError(f'Value "{v}" is not an integer.')
        if v <= 0:
            logger.error(f'Image size validation failed: Image size "{v}" is not valid.')
            raise ValueError(f'Image size "{v}" is not valid.')
        logger.info(f"Image size validated successfully: {v}")
        return v

class LearningRateConfig(BaseModel):
    """
    ### Description
        Configuration model for the learning rate scheduler
        of the License Plate Detection model.
    ### Attributes
        rate (float): The learning rate.
        optimizer (str): The optimizer to use.
        gamma (float): The gamma value for the learning rate scheduler.
    """
    rate: float
    optimizer: Literal['adam', 'sgd', 'auto']
    gamma: float

    @field_validator('rate')
    @classmethod
    def check_rate(cls, v: float) -> float:
<<<<<<< HEAD
=======
        """
        ### Description
            Check if the learning rate is valid.
        ### Parameters
            v (float): The learning rate to check.
        ### Returns
            v (float): The learning rate if it is valid.
        ### Raises
            ValueError: If the learning rate is not valid.
        """
>>>>>>> 844acf58
        logger.debug("Validating learning rate...")
        if not isinstance(v, float):
            logger.error(f'Learning rate validation failed: Value "{v}" is not a float.')
            raise ValueError(f'Value "{v}" is not a float.')
        if v <= 0:
            logger.error(f'Learning rate validation failed: Learning rate "{v}" is not valid.')
            raise ValueError(f'Learning rate "{v}" is not valid.')
        logger.info(f"Learning rate validated successfully: {v}")
        return v

    @field_validator('optimizer')
    @classmethod
    def check_optimizer(cls, v: str) -> str:
<<<<<<< HEAD
=======
        """
        ### Description
            Check if the optimizer is valid.
        ### Parameters
            v (str): The optimizer to check.
        ### Returns
            v (str): The optimizer if it is valid.
        ### Raises
            ValueError: If the optimizer is not valid.
        """
>>>>>>> 844acf58
        logger.debug("Validating optimizer...")
        if not isinstance(v, str):
            logger.error(f'Optimizer validation failed: Value "{v}" is not a string.')
            raise ValueError(f'Value "{v}" is not a string.')
        if v not in ['adam', 'sgd', 'auto']:
            logger.error(f'Optimizer validation failed: Optimizer "{v}" is not valid.')
            raise ValueError(f'Optimizer "{v}" is not valid.')
        logger.info(f"Optimizer validated successfully: {v}")
        return v

    @field_validator('gamma')
    @classmethod
    def check_gamma(cls, v: float) -> float:
<<<<<<< HEAD
=======
        """
        ### Description
            Check if the gamma is valid.
        ### Parameters
            v (float): The gamma to check.
        ### Returns
            v (float): The gamma if it is valid.
        ### Raises
            ValueError: If the gamma is not valid.
        """
>>>>>>> 844acf58
        logger.debug("Validating gamma...")
        if not isinstance(v, float):
            logger.error(f'Gamma validation failed: Value "{v}" is not a float.')
            raise ValueError(f'Value "{v}" is not a float.')
        if v <= 0:
            logger.error(f'Gamma validation failed: Gamma "{v}" is not valid.')
            raise ValueError(f'Gamma "{v}" is not valid.')
        logger.info(f"Gamma validated successfully: {v}")
        return v

class TrainingConfig(BaseModel):
    """
    ### Description
        Configuration model for the training pipeline
        of the License Plate Detection model.
    ### Attributes
        model (str): The model to use for training.
        size (str): The size of the model to use for training.
        data (DataConfig): The data pipeline configuration.
        device (str): The device to use for training.
        epochs (int): The number of epochs to train for.
        workers (int): The number of CPU workers to use for training.
        lr (LearningRateConfig): The learning rate scheduler configuration.
    """
    model: Literal['yolov8', 'yolov10', 'yolov11']
    size: Literal['n', 's', 'm', 'l', 'x']
    data: DataConfig
    device: Literal['cpu', 'cuda']
    epochs: int
    workers: int
    lr: LearningRateConfig

    @field_validator('model')
    @classmethod
    def check_model(cls, v: str) -> str:
<<<<<<< HEAD
=======
        """
        ### Description
            Check if the model is valid.
        ### Parameters
            v (str): The model to check.
        ### Returns
            v (str): The model if it is valid.
        ### Raises
            ValueError: If the model is not valid.
        """
>>>>>>> 844acf58
        logger.debug("Validating model...")
        if not isinstance(v, str):
            logger.error(f'Model validation failed: Value "{v}" is not a string.')
            raise ValueError(f'Value "{v}" is not a string.')
        if v not in ['yolov8', 'yolov10', 'yolov11']:
            logger.error(f'Model validation failed: Model "{v}" is not valid.')
            raise ValueError(f'Model "{v}" is not valid.')
        logger.info(f"Model validated successfully: {v}")
        return v

    @field_validator('size')
    @classmethod
    def check_size(cls, v: str) -> str:
<<<<<<< HEAD
=======
        """
        ### Description
            Check if the size is valid.
        ### Parameters
            v (str): The size to check.
        ### Returns
            v (str): The size if it is valid.
        ### Raises
            ValueError: If the size is not valid.
        """
>>>>>>> 844acf58
        logger.debug("Validating size...")
        if not isinstance(v, str):
            logger.error(f'Size validation failed: Value "{v}" is not a string.')
            raise ValueError(f'Value "{v}" is not a string.')
        if v not in ['n', 's', 'm', 'l', 'x']:
            logger.error(f'Size validation failed: Size "{v}" is not valid.')
            raise ValueError(f'Size "{v}" is not valid.')
        logger.info(f"Size validated successfully: {v}")
        return v

    @field_validator('device')
    @classmethod
    def check_device(cls, v: str) -> str:
<<<<<<< HEAD
=======
        """
        ### Description
            Check if the device is valid.
        ### Parameters
            v (str): The device to check.
        ### Returns
            v (str): The device if it is valid.
        ### Raises
            ValueError: If the device is not valid.
        """
>>>>>>> 844acf58
        logger.debug("Validating device...")
        if not isinstance(v, str):
            logger.error(f'Device validation failed: Value "{v}" is not a string.')
            raise ValueError(f'Value "{v}" is not a string.')
        if v not in ['cpu', 'cuda']:
            logger.error(f'Device validation failed: Device "{v}" is not valid.')
            raise ValueError(f'Device "{v}" is not valid.')
        validated_device = v if v == 'cuda' and torch.cuda.is_available() else 'cpu'
        logger.info(f"Device validated successfully: {validated_device}")
        return validated_device

    @field_validator('epochs')
    @classmethod
    def check_epochs(cls, v: int) -> int:
<<<<<<< HEAD
=======
        """
        ### Description
            Check if the number of epochs is valid.
        ### Parameters
            v (int): The number of epochs to check.
        ### Returns
            v (int): The number of epochs if it is valid.
        ### Raises
            ValueError: If the number of epochs is not valid.
        """
>>>>>>> 844acf58
        logger.debug("Validating number of epochs...")
        if not isinstance(v, int):
            logger.error(f'Epochs validation failed: Value "{v}" is not an integer.')
            raise ValueError(f'Value "{v}" is not an integer.')
        if v <= 0:
            logger.error(f'Epochs validation failed: Number of epochs "{v}" is not valid.')
            raise ValueError(f'Number of epochs "{v}" is not valid.')
        logger.info(f"Number of epochs validated successfully: {v}")
        return v

    @field_validator('workers')
    @classmethod
    def check_workers(cls, v: int) -> int:
<<<<<<< HEAD
=======
        """
        ### Description
            Check if the number of workers is valid.
        ### Parameters
            v (int): The number of workers to check.
        ### Returns
            v (int): The number of workers if it is valid.
        ### Raises
            ValueError: If the number of workers is not valid.
        """
>>>>>>> 844acf58
        logger.debug("Validating number of workers...")
        if not isinstance(v, int):
            logger.error(f'Workers validation failed: Value "{v}" is not an integer.')
            raise ValueError(f'Value "{v}" is not an integer.')
        if v <= 0:
            logger.error(f'Workers validation failed: Number of workers "{v}" is not valid.')
            raise ValueError(f'Number of workers "{v}" is not valid.')
        logger.info(f"Number of workers validated successfully: {v}")
        return v

class ValidationConfig(BaseModel):
    """
    ### Description
        Configuration model for the validation pipeline
        of the License Plate Detection model.
    ### Attributes
        data (DataConfig): The data pipeline configuration.
        device (str): The device to use for validation.
        workers (int): The number of CPU workers to use for validation.
    """
    data: DataConfig
    device: Literal['cpu', 'cuda']
    workers: int

    @field_validator('device')
    @classmethod
    def check_device(cls, v: str) -> str:
<<<<<<< HEAD
=======
        """
        ### Description
            Check if the device is valid.
        ### Parameters
            v (str): The device to check.
        ### Returns
            v (str): The device if it is valid.
        ### Raises
            ValueError: If the device is not valid.
        """
>>>>>>> 844acf58
        logger.debug("Validating device for validation pipeline...")
        if not isinstance(v, str):
            logger.error(f'Device validation failed: Value "{v}" is not a string.')
            raise ValueError(f'Value "{v}" is not a string.')
        if v not in ['cpu', 'cuda']:
            logger.error(f'Device validation failed: Device "{v}" is not valid.')
            raise ValueError(f'Device "{v}" is not valid.')
        validated_device = v if v == 'cuda' and torch.cuda.is_available() else 'cpu'
        logger.info(f"Device validated successfully for validation pipeline: {validated_device}")
        return validated_device

    @field_validator('workers')
    @classmethod
    def check_workers(cls, v: int) -> int:
<<<<<<< HEAD
=======
        """
        ### Description
            Check if the number of workers is valid.
        ### Parameters
            v (int): The number of workers to check.
        ### Returns
            v (int): The number of workers if it is valid.
        ### Raises
            ValueError: If the number of workers is not valid.
        """
>>>>>>> 844acf58
        logger.debug("Validating number of workers for validation pipeline...")
        if not isinstance(v, int):
            logger.error(f'Workers validation failed: Value "{v}" is not an integer.')
            raise ValueError(f'Value "{v}" is not an integer.')
        if v <= 0:
            logger.error(f'Workers validation failed: Number of workers "{v}" is not valid.')
            raise ValueError(f'Number of workers "{v}" is not valid.')
        logger.info(f"Number of workers validated successfully for validation pipeline: {v}")
        return v

class ProjectConfiguration(BaseModel):
    """
    ### Description
        Configuration model for the project of the License Plate Detection model.
    ### Attributes
        name (str): The name of the project.
    """
    name: str

    @field_validator('name')
    @classmethod
    def check_name(cls, v: str) -> str:
<<<<<<< HEAD
=======
        """
        ### Description
            Check if the project name is valid.
        ### Parameters
            v (str): The project name to check.
        ### Returns
            v (str): The project name if it is valid.
        ### Raises
            ValueError: If the project name is not valid.
        """
>>>>>>> 844acf58
        logger.debug("Validating project name...")
        if not isinstance(v, str):
            logger.error(f'Project name validation failed: Value "{v}" is not a string.')
            raise ValueError(f'Value "{v}" is not a string.')
        logger.info(f"Project name validated successfully: {v}")
        return v
    
class Config(BaseModel):
    """
    ### Description
        Configuration model for the License Plate Detection model.
    ### Attributes
        training (TrainingConfig): The training pipeline configuration.
        validation (ValidationConfig): The validation pipeline configuration.
        project (ProjectConfiguration): The project configuration.
        export_format (str): The export format for the model.
    """
    training: TrainingConfig
    validation: ValidationConfig
    project: ProjectConfiguration
    export_format: Literal['onnx', 'torchscript']

    @field_validator('export_format')
    @classmethod
    def check_export_format(cls, v: str) -> str:
<<<<<<< HEAD
=======
        """
        ### Description
            Check if the export format is valid.
        ### Parameters
            v (str): The export format to check.
        ### Returns
            v (str): The export format if it is valid.
        ### Raises
            ValueError: If the export format is not valid.
        """
>>>>>>> 844acf58
        logger.debug("Validating export format...")
        if not isinstance(v, str):
            logger.error(f'Export format validation failed: Value "{v}" is not a string.')
            raise ValueError(f'Value "{v}" is not a string.')
        if v not in ['onnx', 'torchscript']:
            logger.error(f'Export format validation failed: Export format "{v}" is not valid.')
            raise ValueError(f'Export format "{v}" is not valid.')
        logger.info(f"Export format validated successfully: {v}")
        return v

    @staticmethod
    def from_yaml(path: str) -> 'Config':
<<<<<<< HEAD
=======
        """
        ### Description
            Load the configuration from a YAML file.
        ### Parameters
            path (str): The path to the YAML file.
        ### Returns
            config (Config): The configuration model.
        """
>>>>>>> 844acf58
        logger.debug(f"Loading configuration from YAML file: {path}")
        try:
            config = OmegaConf.load(path)
            logger.info(f"Configuration loaded successfully from {path}")
        except Exception as e:
            logger.error(f"Failed to load configuration from {path}: {e}")
            raise
        return Config(**config)

    def to_yaml(self, path: str) -> None:
<<<<<<< HEAD
        logger.debug(f"Saving configuration to YAML file: {path}")
        try:
            OmegaConf.save(self.dict(), path)
            logger.info(f"Configuration saved successfully to {path}")
        except Exception as e:
            logger.error(f"Failed to save configuration to {path}: {e}")
            raise
=======
        """
        ### Description
            Save the configuration to a YAML file.
        ### Parameters
            path (str): The path to the YAML file.
        ### Returns
            None
        """
        logger.debug(f"Saving configuration to YAML file: {path}")
        try:
            OmegaConf.save(self.model_dump(), path)
            logger.info(f"Configuration saved successfully to {path}")
        except Exception as e:
            logger.error(f"Failed to save configuration to {path}: {e}")
            raise

    def to_dict(self) -> dict:
        """
        ### Description
            Convert the configuration to a dictionary.
        ### Returns
            config (dict): The configuration dictionary.
        """
        config = self.model_dump()
        if not OmegaConf.is_config(config):
            config = OmegaConf.create(config)
        return OmegaConf.to_container(config)
>>>>>>> 844acf58
<|MERGE_RESOLUTION|>--- conflicted
+++ resolved
@@ -23,8 +23,6 @@
 logger.add("license_plate_detection.log", rotation="10 MB")   # Each log file is limited to 10 MB
 
 class DataConfig(BaseModel):
-<<<<<<< HEAD
-=======
     """
     ### Description
         Configuration model for the data pipeline
@@ -34,7 +32,6 @@
         bsz (int): The batch size.
         imgsz (int): The image size.
     """
->>>>>>> 844acf58
     path: str
     bsz: int
     imgsz: int
@@ -42,8 +39,6 @@
     @field_validator('path')
     @classmethod
     def check_path(cls, v: str) -> str:
-<<<<<<< HEAD
-=======
         """
         ### Description
             Check if the path exists.
@@ -54,7 +49,6 @@
         ### Raises
             ValueError: If the path does not exist.
         """
->>>>>>> 844acf58
         logger.debug("Validating path...")
         if not isinstance(v, str):
             logger.error(f'Path validation failed: Value "{v}" is not a string.')
@@ -68,8 +62,6 @@
     @field_validator('bsz')
     @classmethod
     def check_batch_size(cls, v: int) -> int:
-<<<<<<< HEAD
-=======
         """
         ### Description
             Check if the batch size is valid.
@@ -80,7 +72,6 @@
         ### Raises
             ValueError: If the batch size is not valid.
         """
->>>>>>> 844acf58
         logger.debug("Validating batch size...")
         if not isinstance(v, int):
             logger.error(f'Batch size validation failed: Value "{v}" is not an integer.')
@@ -94,8 +85,6 @@
     @field_validator('imgsz')
     @classmethod
     def check_img_size(cls, v: int) -> int:
-<<<<<<< HEAD
-=======
         """
         ### Description
             Check if the image size is valid.
@@ -106,7 +95,6 @@
         ### Raises
             ValueError: If the image size is not valid.
         """
->>>>>>> 844acf58
         logger.debug("Validating image size...")
         if not isinstance(v, int):
             logger.error(f'Image size validation failed: Value "{v}" is not an integer.')
@@ -134,8 +122,6 @@
     @field_validator('rate')
     @classmethod
     def check_rate(cls, v: float) -> float:
-<<<<<<< HEAD
-=======
         """
         ### Description
             Check if the learning rate is valid.
@@ -146,7 +132,6 @@
         ### Raises
             ValueError: If the learning rate is not valid.
         """
->>>>>>> 844acf58
         logger.debug("Validating learning rate...")
         if not isinstance(v, float):
             logger.error(f'Learning rate validation failed: Value "{v}" is not a float.')
@@ -160,8 +145,6 @@
     @field_validator('optimizer')
     @classmethod
     def check_optimizer(cls, v: str) -> str:
-<<<<<<< HEAD
-=======
         """
         ### Description
             Check if the optimizer is valid.
@@ -172,7 +155,6 @@
         ### Raises
             ValueError: If the optimizer is not valid.
         """
->>>>>>> 844acf58
         logger.debug("Validating optimizer...")
         if not isinstance(v, str):
             logger.error(f'Optimizer validation failed: Value "{v}" is not a string.')
@@ -186,8 +168,6 @@
     @field_validator('gamma')
     @classmethod
     def check_gamma(cls, v: float) -> float:
-<<<<<<< HEAD
-=======
         """
         ### Description
             Check if the gamma is valid.
@@ -198,7 +178,6 @@
         ### Raises
             ValueError: If the gamma is not valid.
         """
->>>>>>> 844acf58
         logger.debug("Validating gamma...")
         if not isinstance(v, float):
             logger.error(f'Gamma validation failed: Value "{v}" is not a float.')
@@ -234,8 +213,6 @@
     @field_validator('model')
     @classmethod
     def check_model(cls, v: str) -> str:
-<<<<<<< HEAD
-=======
         """
         ### Description
             Check if the model is valid.
@@ -246,7 +223,6 @@
         ### Raises
             ValueError: If the model is not valid.
         """
->>>>>>> 844acf58
         logger.debug("Validating model...")
         if not isinstance(v, str):
             logger.error(f'Model validation failed: Value "{v}" is not a string.')
@@ -260,8 +236,6 @@
     @field_validator('size')
     @classmethod
     def check_size(cls, v: str) -> str:
-<<<<<<< HEAD
-=======
         """
         ### Description
             Check if the size is valid.
@@ -272,7 +246,6 @@
         ### Raises
             ValueError: If the size is not valid.
         """
->>>>>>> 844acf58
         logger.debug("Validating size...")
         if not isinstance(v, str):
             logger.error(f'Size validation failed: Value "{v}" is not a string.')
@@ -286,8 +259,6 @@
     @field_validator('device')
     @classmethod
     def check_device(cls, v: str) -> str:
-<<<<<<< HEAD
-=======
         """
         ### Description
             Check if the device is valid.
@@ -298,7 +269,6 @@
         ### Raises
             ValueError: If the device is not valid.
         """
->>>>>>> 844acf58
         logger.debug("Validating device...")
         if not isinstance(v, str):
             logger.error(f'Device validation failed: Value "{v}" is not a string.')
@@ -313,8 +283,6 @@
     @field_validator('epochs')
     @classmethod
     def check_epochs(cls, v: int) -> int:
-<<<<<<< HEAD
-=======
         """
         ### Description
             Check if the number of epochs is valid.
@@ -325,7 +293,6 @@
         ### Raises
             ValueError: If the number of epochs is not valid.
         """
->>>>>>> 844acf58
         logger.debug("Validating number of epochs...")
         if not isinstance(v, int):
             logger.error(f'Epochs validation failed: Value "{v}" is not an integer.')
@@ -339,8 +306,6 @@
     @field_validator('workers')
     @classmethod
     def check_workers(cls, v: int) -> int:
-<<<<<<< HEAD
-=======
         """
         ### Description
             Check if the number of workers is valid.
@@ -351,7 +316,6 @@
         ### Raises
             ValueError: If the number of workers is not valid.
         """
->>>>>>> 844acf58
         logger.debug("Validating number of workers...")
         if not isinstance(v, int):
             logger.error(f'Workers validation failed: Value "{v}" is not an integer.')
@@ -379,8 +343,6 @@
     @field_validator('device')
     @classmethod
     def check_device(cls, v: str) -> str:
-<<<<<<< HEAD
-=======
         """
         ### Description
             Check if the device is valid.
@@ -391,7 +353,6 @@
         ### Raises
             ValueError: If the device is not valid.
         """
->>>>>>> 844acf58
         logger.debug("Validating device for validation pipeline...")
         if not isinstance(v, str):
             logger.error(f'Device validation failed: Value "{v}" is not a string.')
@@ -406,8 +367,6 @@
     @field_validator('workers')
     @classmethod
     def check_workers(cls, v: int) -> int:
-<<<<<<< HEAD
-=======
         """
         ### Description
             Check if the number of workers is valid.
@@ -418,7 +377,6 @@
         ### Raises
             ValueError: If the number of workers is not valid.
         """
->>>>>>> 844acf58
         logger.debug("Validating number of workers for validation pipeline...")
         if not isinstance(v, int):
             logger.error(f'Workers validation failed: Value "{v}" is not an integer.')
@@ -441,8 +399,6 @@
     @field_validator('name')
     @classmethod
     def check_name(cls, v: str) -> str:
-<<<<<<< HEAD
-=======
         """
         ### Description
             Check if the project name is valid.
@@ -453,7 +409,6 @@
         ### Raises
             ValueError: If the project name is not valid.
         """
->>>>>>> 844acf58
         logger.debug("Validating project name...")
         if not isinstance(v, str):
             logger.error(f'Project name validation failed: Value "{v}" is not a string.')
@@ -479,8 +434,6 @@
     @field_validator('export_format')
     @classmethod
     def check_export_format(cls, v: str) -> str:
-<<<<<<< HEAD
-=======
         """
         ### Description
             Check if the export format is valid.
@@ -491,7 +444,6 @@
         ### Raises
             ValueError: If the export format is not valid.
         """
->>>>>>> 844acf58
         logger.debug("Validating export format...")
         if not isinstance(v, str):
             logger.error(f'Export format validation failed: Value "{v}" is not a string.')
@@ -504,8 +456,6 @@
 
     @staticmethod
     def from_yaml(path: str) -> 'Config':
-<<<<<<< HEAD
-=======
         """
         ### Description
             Load the configuration from a YAML file.
@@ -514,7 +464,6 @@
         ### Returns
             config (Config): The configuration model.
         """
->>>>>>> 844acf58
         logger.debug(f"Loading configuration from YAML file: {path}")
         try:
             config = OmegaConf.load(path)
@@ -525,15 +474,6 @@
         return Config(**config)
 
     def to_yaml(self, path: str) -> None:
-<<<<<<< HEAD
-        logger.debug(f"Saving configuration to YAML file: {path}")
-        try:
-            OmegaConf.save(self.dict(), path)
-            logger.info(f"Configuration saved successfully to {path}")
-        except Exception as e:
-            logger.error(f"Failed to save configuration to {path}: {e}")
-            raise
-=======
         """
         ### Description
             Save the configuration to a YAML file.
@@ -560,5 +500,4 @@
         config = self.model_dump()
         if not OmegaConf.is_config(config):
             config = OmegaConf.create(config)
-        return OmegaConf.to_container(config)
->>>>>>> 844acf58
+        return OmegaConf.to_container(config)