# src/inference_tracking/utils.py
"""
utils.py
Author: Anthony Tabet (Anthony-Tabet)
Date: 2024-12-06
Description: Utility functions for the object tracking pipeline.
"""

import base64
import os
import uuid
import textwrap
import argparse
import requests
import cv2
import numpy as np
from ultralytics import YOLO
from loguru import logger
<<<<<<< HEAD
=======

>>>>>>> 844acf58
from deep_sort_realtime.deep_sort.track import Track
from deep_sort_realtime.deepsort_tracker import DeepSort


logger.add("tracking_process.log", rotation="10 MB")  # Log file setup

<<<<<<< HEAD
def process_track(track: Track, frame: cv2.Mat, out_dir: str, forward_url: str, forward_url_port: int, forward_url_path: str = "/") -> None:
    """
    Process each track by cropping from the frame, encoding it, sending it to a server, and saving the response.

    Args:
        track (Track): The track information containing the bounding box.
        frame (cv2.Mat): The frame from which to crop the tracked object.
=======
def process_track(
    track: Track,
    frame: np.ndarray,
    out_dir: str,
    forward_url: str,
    forward_url_port: int,
    forward_url_path: str="/"
) -> None:
    """
    ### Description
        Process each track by cropping from the frame, encoding it, sending it to a server, 
        and saving the response.
    ### Parameters
        track (Track): The track information containing the bounding box.
        frame (numpy.ndarray): The frame from which to crop the tracked object.
>>>>>>> 844acf58
        out_dir (str): Directory where the outputs are stored.
        forward_url (str): The URL to forward the cropped image.
        forward_url_port (int): The port number for the URL.
        forward_url_path (str): The path at the URL to send the post request.
<<<<<<< HEAD

    Returns:
=======
    ### Returns
>>>>>>> 844acf58
        None
    """
    x, y, w, h = track.to_tlwh()
    if frame is not None and frame.shape[0] != 0 and frame.shape[1] != 0:
        crop = frame[int(y):int(y + h), int(x):int(x + w)]
        if crop.shape[0] == 0 or crop.shape[1] == 0:
            logger.warning(f"Empty bounding box for track {track.track_id}. Skipping...")
            return
        
        _, encoded_image = cv2.imencode('.jpg', crop)
        crop_base64 = base64.b64encode(encoded_image).decode()

        try:
            endpoint_url = f'{forward_url}:{forward_url_port}{forward_url_path}'
            payload = {'image': crop_base64}
<<<<<<< HEAD
            response = requests.post(endpoint_url, json=payload)
=======
            response = requests.post(endpoint_url, json=payload, timeout=300)
>>>>>>> 844acf58
            logger.debug(f"Request sent to {endpoint_url}. Status code: {response.status_code}")

            if response.status_code == 200:
                caption = response.content.decode()
                wrapped_text = textwrap.wrap(caption, width=35)
                if not os.path.exists(out_dir):
                    os.makedirs(out_dir)

                uuid_str = str(uuid.uuid4())
                os.makedirs(os.path.join(out_dir, uuid_str), exist_ok=True)

                crop_path = os.path.join(out_dir, uuid_str, 'image.jpg')
                cv2.imwrite(crop_path, crop)

                y = 0
                font = cv2.FONT_HERSHEY_SIMPLEX
                font_scale = 1
                thickness = 2
                color = (255, 0, 0)
                (_, line_height), _ = cv2.getTextSize('A', font, font_scale, thickness)

                for line in wrapped_text:
                    y += line_height + 10

                crop = cv2.putText(
                    crop,
                    caption,
                    (10, y),
                    font,
                    font_scale,
                    color,
                    thickness,
                    cv2.LINE_AA
                )
                cv2.imshow('Image', crop)

                caption_path = os.path.join(out_dir, uuid_str, 'caption.txt')
                with open(caption_path, 'w', encoding='utf8') as f:
                    f.write(caption)
                logger.info(f"Caption saved to {caption_path}")
<<<<<<< HEAD

            else:
                logger.error(f"Received non-200 response: {response.status_code}")

        except Exception as e:
=======
            else:
                logger.error(f"Received non-200 response: {response.status_code}")
        except requests.exceptions.RequestException as e:
>>>>>>> 844acf58
            logger.error(f"Failed to send image: {e}")

    else:
        logger.warning(f"Invalid frame or empty bounding box for track {track.track_id}")

<<<<<<< HEAD
def run_object_tracking(input_video: str, output_dir: str, forward_url: str, forward_url_port: int) -> None:
    """
    Run the object tracking pipeline using YOLOv5 and DeepSort on a video input.

    Args:
=======
def run_object_tracking(
    input_video: str,
    output_dir: str,
    forward_url: str,
    forward_url_port: int
) -> None:
    """
    ### Description
        Run the object tracking pipeline using YOLOv5 and DeepSort on a video input.
    ### Parameters
>>>>>>> 844acf58
        input_video (str): Path to the input video file.
        output_dir (str): Directory to save cropped images and captions.
        forward_url (str): URL to send cropped object images for further processing.
        forward_url_port (int): Port for the forward URL.
<<<<<<< HEAD
=======
    ### Returns
        None
>>>>>>> 844acf58
    """
    logger.info("Initializing YOLOv5 model.")
    # Initialize the YOLOv5 model
    model = YOLO("yolov5s.pt")  # Make sure the model path is correct for your use case

    logger.info("Initializing DeepSort tracker.")
    # Initialize the DeepSort tracker
    deepsort = DeepSort()

    # Open the input video stream
    cap = cv2.VideoCapture(input_video)
    if not cap.isOpened():
        logger.error("Could not open video stream.")
        return

    frame_id = 0
    while True:
        ret, frame = cap.read()
        if not ret:
            logger.info("No more frames to read, exiting loop.")
            break

        frame_id += 1
        logger.debug(f"Processing frame {frame_id}.")

        # Perform object detection using YOLOv5
        results = model(frame)

        # Extract detected boxes and confidences
        boxes = results.xywh[0][:, :-1].cpu().numpy()
        confidences = results.xywh[0][:, -1].cpu().numpy()

        # Convert detections to the format required by DeepSORT
        detections = []
        for box, confidence in zip(boxes, confidences):
            if confidence > 0.5:  # Set a confidence threshold
                detections.append(np.array([box[0], box[1], box[2], box[3], confidence]))

        # Update the DeepSort tracker
        tracks = deepsort.update_tracks(detections)

        # Process each track
        for track in tracks:
            process_track(
                track=track,
                frame=frame,
                out_dir=output_dir,
                forward_url=forward_url,
                forward_url_port=forward_url_port
            )

        # Optional: Display the frame with tracked objects
        for track in tracks:
            x1, y1, x2, y2 = track.to_tlbr()  # Get bounding box
            cv2.rectangle(frame, (int(x1), int(y1)), (int(x2), int(y2)), (0, 255, 0), 2)
            cv2.putText(
                frame,
                f"ID: {track.track_id}",
                (int(x1), int(y1) - 10),
                cv2.FONT_HERSHEY_SIMPLEX,
                0.9,
                (0, 255, 0),
                2
            )

        # Show the frame with tracking annotations
        cv2.imshow('Object Tracking', frame)

        # Press 'q' to quit the loop
        if cv2.waitKey(1) & 0xFF == ord('q'):
            logger.info("Exiting tracking loop.")
            break

    cap.release()
    cv2.destroyAllWindows()
    logger.info("Object tracking finished.")

if __name__ == "__main__":
    parser = argparse.ArgumentParser(
        description="Run object tracking pipeline using YOLOv5 and DeepSORT."
    )

    parser.add_argument(
        '--input_video',
        type=str,
        required=True,
        help="Path to the input video file."
    )

    parser.add_argument(
        '--output_dir',
        type=str,
        required=True,
        help="Directory to save cropped images and captions."
    )

    parser.add_argument(
        '--forward_url',
        type=str,
        required=True,
        help="URL to send cropped object images for further processing."
    )

    parser.add_argument(
        '--forward_url_port',
        type=int,
        required=True,
        help="Port for the forward URL."
    )

    args = parser.parse_args()

    run_object_tracking(
        input_video=args.input_video,
        output_dir=args.output_dir,
        forward_url=args.forward_url,
        forward_url_port=args.forward_url_port
    )
<|MERGE_RESOLUTION|>--- conflicted
+++ resolved
@@ -1,284 +1,243 @@
-# src/inference_tracking/utils.py
-"""
-utils.py
-Author: Anthony Tabet (Anthony-Tabet)
-Date: 2024-12-06
-Description: Utility functions for the object tracking pipeline.
-"""
-
-import base64
-import os
-import uuid
-import textwrap
-import argparse
-import requests
-import cv2
-import numpy as np
-from ultralytics import YOLO
-from loguru import logger
-<<<<<<< HEAD
-=======
-
->>>>>>> 844acf58
-from deep_sort_realtime.deep_sort.track import Track
-from deep_sort_realtime.deepsort_tracker import DeepSort
-
-
-logger.add("tracking_process.log", rotation="10 MB")  # Log file setup
-
-<<<<<<< HEAD
-def process_track(track: Track, frame: cv2.Mat, out_dir: str, forward_url: str, forward_url_port: int, forward_url_path: str = "/") -> None:
-    """
-    Process each track by cropping from the frame, encoding it, sending it to a server, and saving the response.
-
-    Args:
-        track (Track): The track information containing the bounding box.
-        frame (cv2.Mat): The frame from which to crop the tracked object.
-=======
-def process_track(
-    track: Track,
-    frame: np.ndarray,
-    out_dir: str,
-    forward_url: str,
-    forward_url_port: int,
-    forward_url_path: str="/"
-) -> None:
-    """
-    ### Description
-        Process each track by cropping from the frame, encoding it, sending it to a server, 
-        and saving the response.
-    ### Parameters
-        track (Track): The track information containing the bounding box.
-        frame (numpy.ndarray): The frame from which to crop the tracked object.
->>>>>>> 844acf58
-        out_dir (str): Directory where the outputs are stored.
-        forward_url (str): The URL to forward the cropped image.
-        forward_url_port (int): The port number for the URL.
-        forward_url_path (str): The path at the URL to send the post request.
-<<<<<<< HEAD
-
-    Returns:
-=======
-    ### Returns
->>>>>>> 844acf58
-        None
-    """
-    x, y, w, h = track.to_tlwh()
-    if frame is not None and frame.shape[0] != 0 and frame.shape[1] != 0:
-        crop = frame[int(y):int(y + h), int(x):int(x + w)]
-        if crop.shape[0] == 0 or crop.shape[1] == 0:
-            logger.warning(f"Empty bounding box for track {track.track_id}. Skipping...")
-            return
-        
-        _, encoded_image = cv2.imencode('.jpg', crop)
-        crop_base64 = base64.b64encode(encoded_image).decode()
-
-        try:
-            endpoint_url = f'{forward_url}:{forward_url_port}{forward_url_path}'
-            payload = {'image': crop_base64}
-<<<<<<< HEAD
-            response = requests.post(endpoint_url, json=payload)
-=======
-            response = requests.post(endpoint_url, json=payload, timeout=300)
->>>>>>> 844acf58
-            logger.debug(f"Request sent to {endpoint_url}. Status code: {response.status_code}")
-
-            if response.status_code == 200:
-                caption = response.content.decode()
-                wrapped_text = textwrap.wrap(caption, width=35)
-                if not os.path.exists(out_dir):
-                    os.makedirs(out_dir)
-
-                uuid_str = str(uuid.uuid4())
-                os.makedirs(os.path.join(out_dir, uuid_str), exist_ok=True)
-
-                crop_path = os.path.join(out_dir, uuid_str, 'image.jpg')
-                cv2.imwrite(crop_path, crop)
-
-                y = 0
-                font = cv2.FONT_HERSHEY_SIMPLEX
-                font_scale = 1
-                thickness = 2
-                color = (255, 0, 0)
-                (_, line_height), _ = cv2.getTextSize('A', font, font_scale, thickness)
-
-                for line in wrapped_text:
-                    y += line_height + 10
-
-                crop = cv2.putText(
-                    crop,
-                    caption,
-                    (10, y),
-                    font,
-                    font_scale,
-                    color,
-                    thickness,
-                    cv2.LINE_AA
-                )
-                cv2.imshow('Image', crop)
-
-                caption_path = os.path.join(out_dir, uuid_str, 'caption.txt')
-                with open(caption_path, 'w', encoding='utf8') as f:
-                    f.write(caption)
-                logger.info(f"Caption saved to {caption_path}")
-<<<<<<< HEAD
-
-            else:
-                logger.error(f"Received non-200 response: {response.status_code}")
-
-        except Exception as e:
-=======
-            else:
-                logger.error(f"Received non-200 response: {response.status_code}")
-        except requests.exceptions.RequestException as e:
->>>>>>> 844acf58
-            logger.error(f"Failed to send image: {e}")
-
-    else:
-        logger.warning(f"Invalid frame or empty bounding box for track {track.track_id}")
-
-<<<<<<< HEAD
-def run_object_tracking(input_video: str, output_dir: str, forward_url: str, forward_url_port: int) -> None:
-    """
-    Run the object tracking pipeline using YOLOv5 and DeepSort on a video input.
-
-    Args:
-=======
-def run_object_tracking(
-    input_video: str,
-    output_dir: str,
-    forward_url: str,
-    forward_url_port: int
-) -> None:
-    """
-    ### Description
-        Run the object tracking pipeline using YOLOv5 and DeepSort on a video input.
-    ### Parameters
->>>>>>> 844acf58
-        input_video (str): Path to the input video file.
-        output_dir (str): Directory to save cropped images and captions.
-        forward_url (str): URL to send cropped object images for further processing.
-        forward_url_port (int): Port for the forward URL.
-<<<<<<< HEAD
-=======
-    ### Returns
-        None
->>>>>>> 844acf58
-    """
-    logger.info("Initializing YOLOv5 model.")
-    # Initialize the YOLOv5 model
-    model = YOLO("yolov5s.pt")  # Make sure the model path is correct for your use case
-
-    logger.info("Initializing DeepSort tracker.")
-    # Initialize the DeepSort tracker
-    deepsort = DeepSort()
-
-    # Open the input video stream
-    cap = cv2.VideoCapture(input_video)
-    if not cap.isOpened():
-        logger.error("Could not open video stream.")
-        return
-
-    frame_id = 0
-    while True:
-        ret, frame = cap.read()
-        if not ret:
-            logger.info("No more frames to read, exiting loop.")
-            break
-
-        frame_id += 1
-        logger.debug(f"Processing frame {frame_id}.")
-
-        # Perform object detection using YOLOv5
-        results = model(frame)
-
-        # Extract detected boxes and confidences
-        boxes = results.xywh[0][:, :-1].cpu().numpy()
-        confidences = results.xywh[0][:, -1].cpu().numpy()
-
-        # Convert detections to the format required by DeepSORT
-        detections = []
-        for box, confidence in zip(boxes, confidences):
-            if confidence > 0.5:  # Set a confidence threshold
-                detections.append(np.array([box[0], box[1], box[2], box[3], confidence]))
-
-        # Update the DeepSort tracker
-        tracks = deepsort.update_tracks(detections)
-
-        # Process each track
-        for track in tracks:
-            process_track(
-                track=track,
-                frame=frame,
-                out_dir=output_dir,
-                forward_url=forward_url,
-                forward_url_port=forward_url_port
-            )
-
-        # Optional: Display the frame with tracked objects
-        for track in tracks:
-            x1, y1, x2, y2 = track.to_tlbr()  # Get bounding box
-            cv2.rectangle(frame, (int(x1), int(y1)), (int(x2), int(y2)), (0, 255, 0), 2)
-            cv2.putText(
-                frame,
-                f"ID: {track.track_id}",
-                (int(x1), int(y1) - 10),
-                cv2.FONT_HERSHEY_SIMPLEX,
-                0.9,
-                (0, 255, 0),
-                2
-            )
-
-        # Show the frame with tracking annotations
-        cv2.imshow('Object Tracking', frame)
-
-        # Press 'q' to quit the loop
-        if cv2.waitKey(1) & 0xFF == ord('q'):
-            logger.info("Exiting tracking loop.")
-            break
-
-    cap.release()
-    cv2.destroyAllWindows()
-    logger.info("Object tracking finished.")
-
-if __name__ == "__main__":
-    parser = argparse.ArgumentParser(
-        description="Run object tracking pipeline using YOLOv5 and DeepSORT."
-    )
-
-    parser.add_argument(
-        '--input_video',
-        type=str,
-        required=True,
-        help="Path to the input video file."
-    )
-
-    parser.add_argument(
-        '--output_dir',
-        type=str,
-        required=True,
-        help="Directory to save cropped images and captions."
-    )
-
-    parser.add_argument(
-        '--forward_url',
-        type=str,
-        required=True,
-        help="URL to send cropped object images for further processing."
-    )
-
-    parser.add_argument(
-        '--forward_url_port',
-        type=int,
-        required=True,
-        help="Port for the forward URL."
-    )
-
-    args = parser.parse_args()
-
-    run_object_tracking(
-        input_video=args.input_video,
-        output_dir=args.output_dir,
-        forward_url=args.forward_url,
-        forward_url_port=args.forward_url_port
-    )
+# src/inference_tracking/utils.py
+"""
+utils.py
+Author: Anthony Tabet (Anthony-Tabet)
+Date: 2024-12-06
+Description: Utility functions for the object tracking pipeline.
+"""
+
+import base64
+import os
+import uuid
+import textwrap
+import argparse
+import requests
+import cv2
+import numpy as np
+from ultralytics import YOLO
+from loguru import logger
+
+from deep_sort_realtime.deep_sort.track import Track
+from deep_sort_realtime.deepsort_tracker import DeepSort
+
+
+logger.add("tracking_process.log", rotation="10 MB")  # Log file setup
+
+def process_track(
+    track: Track,
+    frame: np.ndarray,
+    out_dir: str,
+    forward_url: str,
+    forward_url_port: int,
+    forward_url_path: str="/"
+) -> None:
+    """
+    ### Description
+        Process each track by cropping from the frame, encoding it, sending it to a server, 
+        and saving the response.
+    ### Parameters
+        track (Track): The track information containing the bounding box.
+        frame (numpy.ndarray): The frame from which to crop the tracked object.
+        out_dir (str): Directory where the outputs are stored.
+        forward_url (str): The URL to forward the cropped image.
+        forward_url_port (int): The port number for the URL.
+        forward_url_path (str): The path at the URL to send the post request.
+    ### Returns
+        None
+    """
+    x, y, w, h = track.to_tlwh()
+    if frame is not None and frame.shape[0] != 0 and frame.shape[1] != 0:
+        crop = frame[int(y):int(y + h), int(x):int(x + w)]
+        if crop.shape[0] == 0 or crop.shape[1] == 0:
+            logger.warning(f"Empty bounding box for track {track.track_id}. Skipping...")
+            return
+        
+        _, encoded_image = cv2.imencode('.jpg', crop)
+        crop_base64 = base64.b64encode(encoded_image).decode()
+
+        try:
+            endpoint_url = f'{forward_url}:{forward_url_port}{forward_url_path}'
+            payload = {'image': crop_base64}
+            response = requests.post(endpoint_url, json=payload, timeout=300)
+            logger.debug(f"Request sent to {endpoint_url}. Status code: {response.status_code}")
+
+            if response.status_code == 200:
+                caption = response.content.decode()
+                wrapped_text = textwrap.wrap(caption, width=35)
+                if not os.path.exists(out_dir):
+                    os.makedirs(out_dir)
+
+                uuid_str = str(uuid.uuid4())
+                os.makedirs(os.path.join(out_dir, uuid_str), exist_ok=True)
+
+                crop_path = os.path.join(out_dir, uuid_str, 'image.jpg')
+                cv2.imwrite(crop_path, crop)
+
+                y = 0
+                font = cv2.FONT_HERSHEY_SIMPLEX
+                font_scale = 1
+                thickness = 2
+                color = (255, 0, 0)
+                (_, line_height), _ = cv2.getTextSize('A', font, font_scale, thickness)
+
+                for line in wrapped_text:
+                    y += line_height + 10
+
+                crop = cv2.putText(
+                    crop,
+                    caption,
+                    (10, y),
+                    font,
+                    font_scale,
+                    color,
+                    thickness,
+                    cv2.LINE_AA
+                )
+                cv2.imshow('Image', crop)
+
+                caption_path = os.path.join(out_dir, uuid_str, 'caption.txt')
+                with open(caption_path, 'w', encoding='utf8') as f:
+                    f.write(caption)
+                logger.info(f"Caption saved to {caption_path}")
+            else:
+                logger.error(f"Received non-200 response: {response.status_code}")
+        except requests.exceptions.RequestException as e:
+            logger.error(f"Failed to send image: {e}")
+
+    else:
+        logger.warning(f"Invalid frame or empty bounding box for track {track.track_id}")
+
+def run_object_tracking(
+    input_video: str,
+    output_dir: str,
+    forward_url: str,
+    forward_url_port: int
+) -> None:
+    """
+    ### Description
+        Run the object tracking pipeline using YOLOv5 and DeepSort on a video input.
+    ### Parameters
+        input_video (str): Path to the input video file.
+        output_dir (str): Directory to save cropped images and captions.
+        forward_url (str): URL to send cropped object images for further processing.
+        forward_url_port (int): Port for the forward URL.
+    ### Returns
+        None
+    """
+    logger.info("Initializing YOLOv5 model.")
+    # Initialize the YOLOv5 model
+    model = YOLO("yolov5s.pt")  # Make sure the model path is correct for your use case
+
+    logger.info("Initializing DeepSort tracker.")
+    # Initialize the DeepSort tracker
+    deepsort = DeepSort()
+
+    # Open the input video stream
+    cap = cv2.VideoCapture(input_video)
+    if not cap.isOpened():
+        logger.error("Could not open video stream.")
+        return
+
+    frame_id = 0
+    while True:
+        ret, frame = cap.read()
+        if not ret:
+            logger.info("No more frames to read, exiting loop.")
+            break
+
+        frame_id += 1
+        logger.debug(f"Processing frame {frame_id}.")
+
+        # Perform object detection using YOLOv5
+        results = model(frame)
+
+        # Extract detected boxes and confidences
+        boxes = results.xywh[0][:, :-1].cpu().numpy()
+        confidences = results.xywh[0][:, -1].cpu().numpy()
+
+        # Convert detections to the format required by DeepSORT
+        detections = []
+        for box, confidence in zip(boxes, confidences):
+            if confidence > 0.5:  # Set a confidence threshold
+                detections.append(np.array([box[0], box[1], box[2], box[3], confidence]))
+
+        # Update the DeepSort tracker
+        tracks = deepsort.update_tracks(detections)
+
+        # Process each track
+        for track in tracks:
+            process_track(
+                track=track,
+                frame=frame,
+                out_dir=output_dir,
+                forward_url=forward_url,
+                forward_url_port=forward_url_port
+            )
+
+        # Optional: Display the frame with tracked objects
+        for track in tracks:
+            x1, y1, x2, y2 = track.to_tlbr()  # Get bounding box
+            cv2.rectangle(frame, (int(x1), int(y1)), (int(x2), int(y2)), (0, 255, 0), 2)
+            cv2.putText(
+                frame,
+                f"ID: {track.track_id}",
+                (int(x1), int(y1) - 10),
+                cv2.FONT_HERSHEY_SIMPLEX,
+                0.9,
+                (0, 255, 0),
+                2
+            )
+
+        # Show the frame with tracking annotations
+        cv2.imshow('Object Tracking', frame)
+
+        # Press 'q' to quit the loop
+        if cv2.waitKey(1) & 0xFF == ord('q'):
+            logger.info("Exiting tracking loop.")
+            break
+
+    cap.release()
+    cv2.destroyAllWindows()
+    logger.info("Object tracking finished.")
+
+if __name__ == "__main__":
+    parser = argparse.ArgumentParser(
+        description="Run object tracking pipeline using YOLOv5 and DeepSORT."
+    )
+
+    parser.add_argument(
+        '--input_video',
+        type=str,
+        required=True,
+        help="Path to the input video file."
+    )
+
+    parser.add_argument(
+        '--output_dir',
+        type=str,
+        required=True,
+        help="Directory to save cropped images and captions."
+    )
+
+    parser.add_argument(
+        '--forward_url',
+        type=str,
+        required=True,
+        help="URL to send cropped object images for further processing."
+    )
+
+    parser.add_argument(
+        '--forward_url_port',
+        type=int,
+        required=True,
+        help="Port for the forward URL."
+    )
+
+    args = parser.parse_args()
+
+    run_object_tracking(
+        input_video=args.input_video,
+        output_dir=args.output_dir,
+        forward_url=args.forward_url,
+        forward_url_port=args.forward_url_port
+    )